from neuroglancer.atlas import get_centers_dict
from brain.models import Animal
import json
from django.conf import settings
from django.contrib import admin, messages
from django.forms import TextInput
from django.urls import reverse, path
from django.utils.html import format_html, escape
from django.template.response import TemplateResponse
from brain.admin import AtlasAdminModel, ExportCsvMixin
from pygments import highlight
from pygments.lexers import JsonLexer
from pygments.formatters import HtmlFormatter
from django.utils.safestring import mark_safe
from django.contrib.auth import get_user_model
from neuroglancer.models import InputType, LAUREN_ID, LayerData, UrlModel, Structure, Points, Transformation, COL_LENGTH, ATLAS_RAW_SCALE, \
    ATLAS_Z_BOX_SCALE, Z_LENGTH
import plotly.express as px
from plotly.offline import plot
from django.db import models
from neuroglancer.dash_view import dash_scatter_view
from neuroglancer.forms import LayerForm
import plotly.express as px
import numpy as np
import pandas as pd
from timeit import default_timer as timer
from neuroglancer.com_box_plot import prepare_table_for_plot,add_trace,get_common_structure
from plotly.subplots import make_subplots
from neuroglancer.models import UrlModel, LayerData,ComBoxplot, LAUREN_ID
from plotly.subplots import make_subplots



def datetime_format(dtime):
    return dtime.strftime("%d %b %Y %H:%M")


@admin.register(UrlModel)
class UrlModelAdmin(admin.ModelAdmin):
    formfield_overrides = {
        models.CharField: {'widget': TextInput(attrs={'size':'100'})},
    }
    list_display = ('animal', 'open_neuroglancer', 'open_multiuser', 'person', 'updated')
    ordering = ['-vetted', '-updated']
    readonly_fields = ['pretty_url', 'created', 'user_date', 'updated']
    exclude = ['url']
    list_filter = ['updated', 'created', 'vetted']
    search_fields = ['url', 'comments']

    def pretty_url(self, instance):
            """Function to display pretty version of our data"""

            # Convert the data to sorted, indented JSON
            response = json.dumps(instance.url, sort_keys=True, indent=2)
            # Truncate the data. Alter as needed
            #response = response[:5000]
            # Get the Pygments formatter
            formatter = HtmlFormatter(style='colorful')
            # Highlight the data
            response = highlight(response, JsonLexer(), formatter)
            # Get the stylesheet
            style = "<style>" + formatter.get_style_defs() + "</style><br>"
            # Safe the output
            return mark_safe(style + response)

    pretty_url.short_description = 'Formatted URL'    


    def open_neuroglancer(self, obj):
        host = "https://activebrainatlas.ucsd.edu/ng"
        if settings.DEBUG:
            host = "http://127.0.0.1:8080"

        comments = escape(obj.comments)
        links = f'<a target="_blank" href="{host}?id={obj.id}">{comments}</a>'
        return format_html(links)

    def open_multiuser(self, obj):
        host = "https://activebrainatlas.ucsd.edu/ng_multi"
        if settings.DEBUG:
            host = "http://127.0.0.1:8080"

        comments = "Testing"
        links = f'<a target="_blank" href="{host}?id={obj.id}&amp;multi=1">{comments}</a>'
        return format_html(links)


    open_neuroglancer.short_description = 'Neuroglancer'
    open_neuroglancer.allow_tags = True
    open_multiuser.short_description = 'Multi-User'
    open_multiuser.allow_tags = True
 
@admin.register(Points)
class PointsAdmin(admin.ModelAdmin):
    list_display = ('animal', 'comments', 'person','show_points', 'updated')
    ordering = ['-created']
    readonly_fields = ['url', 'created', 'user_date', 'updated']
    search_fields = ['comments']
    list_filter = ['created', 'updated','vetted']


    def created_display(self, obj):
        return datetime_format(obj.created)
    created_display.short_description = 'Created'    

    def get_queryset(self, request):
        points = Points.objects.filter(url__layers__contains={'type':'annotation'})
        return points


    def show_points(self, obj):
        display_2dgraph = obj.point_count

        return format_html(
            '<a href="{}">3D Graph</a>&nbsp; <a href="{}">Data</a> <a href="{}" style="{}";>2D Graph</a>&nbsp; ',
            reverse('admin:points-3D-graph', args=[obj.pk]),
            reverse('admin:points-data', args=[obj.pk]),
            reverse('admin:points-2D-graph', args=[obj.pk]),
            display_2dgraph
        )


    def get_urls(self):
        urls = super().get_urls()
        custom_urls = [
            path(r'scatter/<pk>', dash_scatter_view, name="points-2D-graph"),
            path('points-3D-graph/<id>', self.view_points_3Dgraph, name='points-3D-graph'),
            path('points-data/<id>', self.view_points_data, name='points-data'),
        ]
        return custom_urls + urls


    def view_points_3Dgraph(self, request, id, *args, **kwargs):
        """
        3d graph
        :param request: http request
        :param id:  id of url
        :param args:
        :param kwargs:
        :return: 3dGraph in a django template
        """
        urlModel = UrlModel.objects.get(pk=id)
        df = urlModel.points
        plot_div = "No points available"
        if df is not None and len(df) > 0:
            self.display_point_links = True
            fig = px.scatter_3d(df, x='X', y='Y', z='Section',
                                color='Layer', opacity=0.7)
            fig.update_layout(
                scene=dict(
                    xaxis=dict(nticks=4, range=[20000, 60000], ),
                    yaxis=dict(nticks=4, range=[10000, 30000], ),
                    zaxis=dict(nticks=4, range=[100, 350], ), ),
                width=1200,
                margin=dict(r=0, l=0, b=0, t=0))
            fig.update_traces(marker=dict(size=2),
                              selector=dict(mode='markers'))

            plot_div = plot(fig, output_type='div', include_plotlyjs=False)


        context = dict(
            self.admin_site.each_context(request),
            title=urlModel.comments,
            chart=plot_div
        )
        return TemplateResponse(request, "points_graph.html", context)

    def view_points_data(self, request, id, *args, **kwargs):
        urlModel = UrlModel.objects.get(pk=id)
        df = urlModel.points
        result = 'No data'
        display = False
        if df is not None and len(df) > 0:
            display = True
            df = df.sort_values(by=['Layer','Section', 'X', 'Y'])
            result = df.to_html(index=False, classes='table table-striped table-bordered', table_id='tab')
        context = dict(
            self.admin_site.each_context(request),
            title=urlModel.comments,
            chart=result,
            display=display,
            opts=UrlModel._meta,
        )
        return TemplateResponse(request, "points_table.html", context)

    def has_delete_permission(self, request, obj=None):
        return False

    def has_add_permission(self, request, obj=None):
        return False

    def has_change_permission(self, request, obj=None):
        return False


@admin.register(Structure)
class StructureAdmin(admin.ModelAdmin, ExportCsvMixin):
    list_display = ('abbreviation', 'description','color','show_hexadecimal','active','created_display')
    ordering = ['abbreviation']
    readonly_fields = ['created']
    list_filter = ['created', 'active']
    #list_filter = (VettedFilter,)
    search_fields = ['abbreviation', 'description']

    def created_display(self, obj):
        return datetime_format(obj.created)
    created_display.short_description = 'Created'    

    def show_hexadecimal(self, obj):
        return format_html('<div style="background:{}">{}</div>',obj.hexadecimal,obj.hexadecimal)

    show_hexadecimal.short_description = 'Hexadecimal'



def atlas_scale_xy(x):
    """
    0.325 is the scale for Neurotrace brains
    This converts the atlas coordinates to neuroglancer XY coordinates
    :param x: x or y coordinate
    :return: an integer that is in neuroglancer scale
    """
    atlas_box_center = COL_LENGTH // 2
    result = (atlas_box_center + x) * (ATLAS_RAW_SCALE / 0.325)
    return int(round(result))

def atlas_scale_section(section):
    """
    scales the z (section) to neuroglancer coordinates
    :param section:
    :return:
    """
    atlas_box_center = Z_LENGTH // 2
    result = atlas_box_center + section * ATLAS_RAW_SCALE/ATLAS_Z_BOX_SCALE
    return int(round(result))

def make_inactive(modeladmin, request, queryset):
    queryset.update(active=False)
make_inactive.short_description = "Mark selected COMs as inactive"

def make_active(modeladmin, request, queryset):
    queryset.update(active=True)
make_active.short_description = "Mark selected COMs as active"


@admin.register(Transformation)
class TransformationAdmin(AtlasAdminModel):
    list_display = ('prep_id', 'person', 'input_type', 'com_name','active','created', 'com_count')
    ordering = ['com_name']
    readonly_fields = ['created', 'updated']
    list_filter = ['created', 'active']
    search_fields = ['prep_id', 'com_name']

    def formfield_for_foreignkey(self, db_field, request, **kwargs):
        if db_field.name == "prep":
            kwargs["queryset"] = Animal.objects.filter(layerdata__active=True).distinct().order_by()
        if db_field.name == "person":
            UserModel = get_user_model()
            com_users = LayerData.objects.values_list('person', flat=True).distinct().order_by()
            kwargs["queryset"] = UserModel.objects.filter(id__in=com_users)
        return super().formfield_for_foreignkey(db_field, request, **kwargs)

    def com_count(self, obj):
        count = LayerData.objects.filter(prep_id=obj.prep_id)\
            .filter(input_type=obj.input_type).filter(layer='COM')\
            .filter(person_id=obj.person_id).filter(active=True).count()
        return count

    com_count.short_description = "Active COMS"

    def save_model(self, request, obj, form, change):
        obj.user = request.user
        count = LayerData.objects.filter(prep=obj.prep)\
            .filter(input_type=obj.input_type).filter(layer='COM')\
            .filter(person=obj.person).filter(active=True).count()        
        if count < 1:
            messages.add_message(request, messages.WARNING, 'There no COMs associated with that animal/user/input type combination. Please correct it.')
            return
        else:
            super().save_model(request, obj, form, change)
            LayerData.objects.filter(prep=obj.prep)\
                .filter(input_type=obj.input_type).filter(layer='COM')\
                .filter(person=obj.person).filter(active=True).update(transformation=obj)

@admin.register(InputType)
class InputTypeAdmin(AtlasAdminModel):
    list_display = ('id', 'input_type', 'description', 'active','created')
    ordering = ['id']
    readonly_fields = ['created', 'updated']
    list_filter = ['created', 'active']
    search_fields = ['input_type', 'description']

@admin.register(LayerData)
class LayerDataAdmin(AtlasAdminModel):
    list_display = ('prep_id', 'structure','x_f','y_f', 'z_f', 'active','updated', 'input_type')
    ordering = ['prep', 'layer']
    excluded_fields = ['created', 'updated']
    list_filter = ['created', 'active','input_type']
    search_fields = ['prep__prep_id', 'structure__abbreviation', 'layer']
    #change_form_template = "add_annotation.html"
    #form = LayerForm


    def save_model(self, request, obj, form, change):
        obj.person = request.user
        super().save_model(request, obj, form, change)

    def x_f(self, obj):
        number = int(obj.x)
        #if 'atlas' in str(obj.prep_id).lower():
        #    number = atlas_scale_xy(obj.x)
        return format_html(f"<div style='text-align:right;'>{number}</div>")
    def y_f(self, obj):
        number = int(obj.y)
        #if 'atlas' in str(obj.prep_id).lower():
        #    number = atlas_scale_xy(obj.y)
        return format_html(f"<div style='text-align:right;'>{number}</div>")
    def z_f(self, obj):
        number = int(obj.section)
        #if 'atlas' in str(obj.prep_id).lower():
        #    number = atlas_scale_section(obj.section)
        return format_html(f"<div style='text-align:right;'>{number}</div>")

    x_f.short_description = "X"
    y_f.short_description = "Y"
    z_f.short_description = "Z"

@admin.register(ComBoxplot)
class ComBoxplotAdmin(admin.ModelAdmin):
    change_list_template = "alignment.html"

    def has_add_permission(self, request):
        return False

    def has_change_permission(self, request, obj=None):
        return False

    def has_delete_permission(self, request, obj=None):
        return False

    def changelist_view(self, request, extra_context=None):
<<<<<<< HEAD
        start = timer()
=======
>>>>>>> df84383e
        INPUT_TYPE_MANUAL = 1
        INPUT_TYPE_CORRECTED = 2
        brains = list(LayerData.objects.filter(active=True)\
            .filter(input_type__id=INPUT_TYPE_MANUAL)\
            .filter(layer='COM')\
            .filter(active=True)\
            .exclude(prep_id__in=['Atlas'])\
            .values_list('prep_id', flat=True).distinct().order_by('prep_id'))
<<<<<<< HEAD
        print(brains)
        atlas_coms = get_atlas_centers()
        common_structures = get_common_structure(brains)

        fig = make_subplots(
            rows=2, cols=1,
            subplot_titles=("Rigid Alignment Error", "Rigid Alignment Error After Correction"))
        
        df1 = prepare_table_for_plot(atlas_coms, common_structures,
            brains,
            person_id=2,
            input_type_id=INPUT_TYPE_MANUAL)
        print(df1.head())
        
        df2 = prepare_table_for_plot(atlas_coms, common_structures,
            brains,
            person_id=2,
            input_type_id=INPUT_TYPE_CORRECTED)
        
        add_trace(df1,fig,1)
        add_trace(df2,fig,2)
        fig.update_xaxes(tickangle=45, showticklabels = True)
        fig.update_layout(
            autosize=False,
            width=1000,
            height=1000,
=======
        #brains = ['DK39']
        atlas_centers = get_centers_dict('atlas', input_type_id=INPUT_TYPE_MANUAL, person_id=LAUREN_ID)
        #atlas_centers = get_atlas_centers()
        common_structures = get_common_structure(brains)

        fig = make_subplots(
            rows=1, cols=1,
            subplot_titles=("Rigid Alignment Error on Original COMs", "Rigid Alignment Error After Correction"))
        
        df1 = prepare_table_for_plot(atlas_centers, common_structures,
            brains,
            person_id=2,
            input_type_id=INPUT_TYPE_MANUAL)
        print(df1.query("structure == '10N_L'").head())
        
        
        add_trace(df1,fig,1)
        fig.update_xaxes(tickangle=45, showticklabels = True)
        fig.update_layout(
            autosize=False,
            width=800,
            height=500,
>>>>>>> df84383e
            margin=dict(l=10, r=10, b=10, t=10, pad=4),
            paper_bgcolor="LightSteelBlue",
        )  
        gantt_div = plot(fig, output_type='div', include_plotlyjs=False)
        title = 'Rigid Alignment Error for ' + ", ".join(brains)
        extra_context = extra_context or {"gantt_div": gantt_div, 'title':title}

        # Call the superclass changelist_view to render the page
        return super().changelist_view(request, extra_context=extra_context)

<|MERGE_RESOLUTION|>--- conflicted
+++ resolved
@@ -340,10 +340,6 @@
         return False
 
     def changelist_view(self, request, extra_context=None):
-<<<<<<< HEAD
-        start = timer()
-=======
->>>>>>> df84383e
         INPUT_TYPE_MANUAL = 1
         INPUT_TYPE_CORRECTED = 2
         brains = list(LayerData.objects.filter(active=True)\
@@ -352,34 +348,6 @@
             .filter(active=True)\
             .exclude(prep_id__in=['Atlas'])\
             .values_list('prep_id', flat=True).distinct().order_by('prep_id'))
-<<<<<<< HEAD
-        print(brains)
-        atlas_coms = get_atlas_centers()
-        common_structures = get_common_structure(brains)
-
-        fig = make_subplots(
-            rows=2, cols=1,
-            subplot_titles=("Rigid Alignment Error", "Rigid Alignment Error After Correction"))
-        
-        df1 = prepare_table_for_plot(atlas_coms, common_structures,
-            brains,
-            person_id=2,
-            input_type_id=INPUT_TYPE_MANUAL)
-        print(df1.head())
-        
-        df2 = prepare_table_for_plot(atlas_coms, common_structures,
-            brains,
-            person_id=2,
-            input_type_id=INPUT_TYPE_CORRECTED)
-        
-        add_trace(df1,fig,1)
-        add_trace(df2,fig,2)
-        fig.update_xaxes(tickangle=45, showticklabels = True)
-        fig.update_layout(
-            autosize=False,
-            width=1000,
-            height=1000,
-=======
         #brains = ['DK39']
         atlas_centers = get_centers_dict('atlas', input_type_id=INPUT_TYPE_MANUAL, person_id=LAUREN_ID)
         #atlas_centers = get_atlas_centers()
@@ -402,7 +370,6 @@
             autosize=False,
             width=800,
             height=500,
->>>>>>> df84383e
             margin=dict(l=10, r=10, b=10, t=10, pad=4),
             paper_bgcolor="LightSteelBlue",
         )  
